--- conflicted
+++ resolved
@@ -28,10 +28,6 @@
 
     device = "cuda:0" if torch.cuda.is_available() else "cpu"
     print("Device: ", device, "CUDA?", torch.cuda.is_available())
-<<<<<<< HEAD
-=======
-
->>>>>>> d915fba5
     torch_dtype = torch.float16 if torch.cuda.is_available() else torch.float32
     model_id = "openai/whisper-large-v3"
 
